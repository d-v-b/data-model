--- conflicted
+++ resolved
@@ -13,7 +13,6 @@
 from dask import delayed
 from dask.array import from_delayed
 from pydantic.experimental.missing_sentinel import MISSING
-from pyproj import CRS
 
 from eopf_geozarr.conversion import fs_utils
 from eopf_geozarr.conversion.geozarr import (
@@ -36,6 +35,8 @@
 if TYPE_CHECKING:
     from collections.abc import Hashable, Mapping
 
+    from pyproj import CRS
+
     from eopf_geozarr.types import OverviewLevelJSON
 
 log = structlog.get_logger()
@@ -168,14 +169,8 @@
         factor = 120 // source_resolution
         log.info("Creating r120m with factor {}", factor=factor)
 
-<<<<<<< HEAD
-        r120m_dataset = create_downsampled_resolution_group(
-            source_dataset, factor=factor
-        ).compute()
-
-=======
-        r120m_dataset = create_downsampled_resolution_group(source_dataset, factor=factor)
->>>>>>> 1151dba2
+        r120m_dataset = create_downsampled_resolution_group(source_dataset, factor=factor).compute()
+
         if r120m_dataset and len(r120m_dataset.data_vars) > 0:
             output_path_120 = f"{output_path}{r120m_path}"
             log.info("Writing r120m to {}", output_path_120=output_path_120)
@@ -195,13 +190,9 @@
                 r360m_path = f"{base_path}/r360m"
                 log.info("Creating r360m with factor 3")
 
-<<<<<<< HEAD
                 r360m_dataset = create_downsampled_resolution_group(
                     r120m_dataset, factor=3
                 ).compute()
-=======
-                r360m_dataset = create_downsampled_resolution_group(r120m_dataset, factor=3)
->>>>>>> 1151dba2
 
                 if r360m_dataset and len(r360m_dataset.data_vars) > 0:
                     output_path_360 = f"{output_path}{r360m_path}"
@@ -224,13 +215,9 @@
                         r720m_path = f"{base_path}/r720m"
                         log.info("    Creating r720m with factor 2")
 
-<<<<<<< HEAD
                         r720m_dataset = create_downsampled_resolution_group(
                             r360m_dataset, factor=2
                         ).compute()
-=======
-                        r720m_dataset = create_downsampled_resolution_group(r360m_dataset, factor=2)
->>>>>>> 1151dba2
 
                         if r720m_dataset and len(r720m_dataset.data_vars) > 0:
                             output_path_720 = f"{output_path}{r720m_path}"
@@ -617,15 +604,7 @@
             continue
         var_typ = determine_variable_type(var_name, var_data)
         if var_typ == "quality_mask":
-<<<<<<< HEAD
-            lazy_downsampled = var_data.coarsen(
-                {"x": factor, "y": factor}, boundary="trim"
-            ).max()
-=======
-            lazy_downsampled = (
-                var_data.coarsen({"x": factor, "y": factor}, boundary="trim").max().sdyupr
-            )
->>>>>>> 1151dba2
+            lazy_downsampled = var_data.coarsen({"x": factor, "y": factor}, boundary="trim").max()
         elif var_typ == "reflectance":
             lazy_downsampled = var_data.coarsen({"x": factor, "y": factor}, boundary="trim").mean()
         elif var_typ == "classification":
@@ -827,26 +806,8 @@
         grid_mapping_var_name: Name for grid mapping variable
         crs: Coordinate Reference System to use (if None, attempts to detect from dataset)
     """
-<<<<<<< HEAD
     dataset.rio.write_crs(crs, grid_mapping_name=grid_mapping_var_name, inplace=True)
     dataset.rio.write_grid_mapping(grid_mapping_var_name, inplace=True)
-=======
-    # Use provided CRS or try to detect from dataset
-    if crs is None:
-        for var in dataset.data_vars.values():
-            if hasattr(var, "rio") and var.rio.crs:
-                crs = var.rio.crs
-                break
-            if "proj:epsg" in var.attrs:
-                epsg = var.attrs["proj:epsg"]
-                crs = CRS.from_epsg(epsg)
-                break
-
-    if crs is not None:
-        dataset.rio.write_crs(crs, grid_mapping_name=grid_mapping_var_name, inplace=True)
-        dataset.rio.write_grid_mapping(grid_mapping_var_name, inplace=True)
-        dataset.attrs["grid_mapping"] = grid_mapping_var_name
->>>>>>> 1151dba2
 
     for var in dataset.data_vars.values():
         var.rio.write_grid_mapping(grid_mapping_var_name, inplace=True)
