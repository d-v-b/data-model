--- conflicted
+++ resolved
@@ -12,15 +12,9 @@
 
     def __init__(self, dt_input: xr.DataTree):
         self.dt_input = dt_input
-<<<<<<< HEAD
-        self.measurements_data: dict[str | int, object] = {}
-        self.geometry_data: dict[str, object] = {}
-        self.meteorology_data: dict[str, object] = {}
-=======
         self.measurements_data: dict[int, Any] = {}
         self.geometry_data: dict[str, Any] = {}
         self.meteorology_data: dict[str, Any] = {}
->>>>>>> 22755350
 
     def consolidate_all_data(self) -> tuple[dict, dict, dict]:
         """
