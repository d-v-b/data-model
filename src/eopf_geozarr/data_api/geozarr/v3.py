--- conflicted
+++ resolved
@@ -5,19 +5,13 @@
 from typing import Any, Self
 
 from pydantic import model_validator
-from pydantic.experimental.missing_sentinel import MISSING
 from pydantic_zarr.v3 import ArraySpec, GroupSpec
 
 from eopf_geozarr.data_api.geozarr.common import (
     BaseDataArrayAttrs,
     DatasetAttrs,
-<<<<<<< HEAD
     check_grid_mapping,
     check_valid_coordinates,
-=======
-    GridMappingAttrs,
-    MultiscaleAttrs,
->>>>>>> 655b295d
 )
 
 
@@ -42,73 +36,7 @@
         return self.dimension_names
 
 
-<<<<<<< HEAD
 class Dataset(GroupSpec[DatasetAttrs, GroupSpec[Any, Any] | DataArray]):
-=======
-class GridMappingVariable(ArraySpec[GridMappingAttrs]):
-    """
-    A Zarr array that represents a GeoZarr grid mapping variable.
-
-    The attributes of this array are defined in `GridMappingAttrs`.
-
-    References
-    ----------
-    https://cfconventions.org/Data/cf-conventions/cf-conventions-1.12/cf-conventions.html#grid-mappings-and-projections
-    """
-
-    ...
-
-
-T = TypeVar("T", bound=GroupSpec[Any, Any])
-
-
-def check_valid_coordinates(model: T) -> T:
-    """
-    Check if the coordinates of the DataArrays listed in a GeoZarr DataSet are valid.
-
-    For each DataArray in the model, we check the dimensions associated with the DataArray.
-    For each dimension associated with a data variable, an array with the name of that data variable
-    must be present in the members of the group, and the shape of that array must align with the
-    DataArray shape.
-
-
-    Parameters
-    ----------
-    model : GroupSpec[Any, Any]
-        The GeoZarr DataArray model to check.
-
-    Returns
-    -------
-    GroupSpec[Any, Any]
-        The validated GeoZarr DataArray model.
-    """
-    if model.members is None:
-        raise ValueError("Model members cannot be None")
-
-    arrays: dict[str, DataArray] = {
-        k: v for k, v in model.members.items() if isinstance(v, DataArray)
-    }
-    for key, array in arrays.items():
-        for idx, dim in enumerate(array.array_dimensions):
-            if dim not in model.members:
-                raise ValueError(
-                    f"Dimension '{dim}' for array '{key}' is not defined in the model members."
-                )
-            member = model.members[dim]
-            if isinstance(member, GroupSpec):
-                raise ValueError(
-                    f"Dimension '{dim}' for array '{key}' should be a group. Found an array instead."
-                )
-            if member.shape[0] != array.shape[idx]:
-                raise ValueError(
-                    f"Dimension '{dim}' for array '{key}' has a shape mismatch: "
-                    f"{member.shape[0]} != {array.shape[idx]}."
-                )
-    return model
-
-
-class Dataset(GroupSpec[DatasetAttrs, DataArray | GridMappingVariable]):
->>>>>>> 655b295d
     """
     A GeoZarr Dataset.
     """
@@ -130,44 +58,4 @@
 
     @model_validator(mode="after")
     def validate_grid_mapping(self) -> Self:
-<<<<<<< HEAD
-        return check_grid_mapping(self)
-=======
-        if self.members is not None:
-            for key, val in self.members.items():
-                if (
-                    hasattr(val.attributes, "grid_mapping")
-                    and val.attributes.grid_mapping is not MISSING
-                ):
-                    grid_mapping_var: str = val.attributes.grid_mapping
-                    missing_key = grid_mapping_var not in self.members
-                    if missing_key:
-                        msg = f"Grid mapping variable {grid_mapping_var} declared by {key} was not found in dataset members."
-                        raise ValueError(msg)
-                    if not (
-                        isinstance(self.members[grid_mapping_var], GridMappingVariable)
-                    ):
-                        raise ValueError(
-                            f"Grid mapping variable '{grid_mapping_var}' is not of type GridMappingVariable. "
-                            f"Found {type(self.members[grid_mapping_var])} instead."
-                        )
-        return self
-
-
-class MultiscaleGroup(GroupSpec[MultiscaleAttrs, Dataset]):
-    """
-    A GeoZarr Multiscale group.
-
-    Attributes
-    ----------
-    attributes: MultiscaleAttrs
-        Attributes for a multiscale GeoZarr group.
-    members: Mapping[str, Dataset]
-        A mapping of dataset names to GeoZarr Datasets.
-    ----------
-    """
-
-    # todo: define a validation routine that ensures the referential integrity between
-    # multiscale attributes and the actual datasets
-    ...
->>>>>>> 655b295d
+        return check_grid_mapping(self)