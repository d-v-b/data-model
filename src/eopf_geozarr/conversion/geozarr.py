--- conflicted
+++ resolved
@@ -18,12 +18,8 @@
 import os
 import shutil
 import time
-<<<<<<< HEAD
-from collections.abc import Hashable, Iterable, Mapping, Sequence
+from collections.abc import Hashable, Iterable, Mapping
 from typing import Any, Dict, List, Tuple
-=======
-from typing import Any, Dict, Hashable, List, Optional, Tuple
->>>>>>> 23db3048
 
 import numpy as np
 import xarray as xr
@@ -51,23 +47,15 @@
 
 def create_geozarr_dataset(
     dt_input: xr.DataTree,
-<<<<<<< HEAD
+    *,
     groups: Iterable[str],
-=======
-    *,
-    groups: List[str],
->>>>>>> 23db3048
     output_path: str,
     spatial_chunk: int = 4096,
     min_dimension: int = 256,
     tile_width: int = 256,
     max_retries: int = 3,
-<<<<<<< HEAD
     crs_groups: list[str] | None = None,
-=======
-    crs_groups: Optional[List[str]] = None,
-    gcp_group: Optional[str] = None,
->>>>>>> 23db3048
+    gcp_group: str | None = None,
 ) -> xr.DataTree:
     """
     Create a GeoZarr-spec 0.4 compliant dataset from EOPF data.
@@ -158,13 +146,8 @@
 
 
 def setup_datatree_metadata_geozarr_spec_compliant(
-<<<<<<< HEAD
-    dt: xr.DataTree, groups: Iterable[str]
+    dt: xr.DataTree, groups: Iterable[str], gcp_group: str | None = None
 ) -> dict[str, xr.Dataset]:
-=======
-    dt: xr.DataTree, groups: List[str], gcp_group: Optional[str] = None
-) -> Dict[str, xr.Dataset]:
->>>>>>> 23db3048
     """
     Set up GeoZarr-spec compliant CF standard names and CRS information.
 
@@ -244,12 +227,8 @@
     min_dimension: int = 256,
     tile_width: int = 256,
     max_retries: int = 3,
-<<<<<<< HEAD
-    crs_groups: list[str] | None = None,
-=======
-    crs_groups: Optional[List[str]] = None,
-    gcp_group: Optional[str] = None,
->>>>>>> 23db3048
+    crs_groups: Iterable[str] | None = None,
+    gcp_group: str | None = None,
 ) -> xr.DataTree:
     """
     Iteratively copy groups from original DataTree to GeoZarr DataTree.
@@ -426,7 +405,7 @@
     max_retries: int = 3,
     min_dimension: int = 256,
     tile_width: int = 256,
-    gcp_group: Optional[str] = None,
+    gcp_group: str | None = None,
 ) -> xr.DataTree:
     """
     Write a group to a GeoZarr dataset with multiscales support.
@@ -536,7 +515,7 @@
     min_dimension: int = 256,
     tile_width: int = 256,
     spatial_chunk: int = 4096,
-    ds_gcp: Optional[xr.Dataset] = None,
+    ds_gcp: xr.Dataset | None = None,
 ) -> Dict[str, Any]:
     """
     Create GeoZarr-spec compliant multiscales following the specification exactly.
@@ -904,7 +883,7 @@
     native_crs: Any,
     native_bounds: Tuple[float, float, float, float],
     data_vars: List[Hashable],
-    ds_gcp: Optional[xr.Dataset] = None,
+    ds_gcp: xr.Dataset | None = None,
 ) -> xr.Dataset:
     """
     Create an overview dataset containing all variables for a specific level.
@@ -959,8 +938,8 @@
             "long_name": "latitude",
         }
     else:
-        x_attrs = _get_x_coord_attrs()
-        y_attrs = _get_y_coord_attrs()
+        x_attrs = _get_x_coord_attrs()  # type: ignore[assignment]
+        y_attrs = _get_y_coord_attrs()  # type: ignore[assignment]
 
     overview_coords = {
         "x": (["x"], x_coords, x_attrs),
@@ -1557,10 +1536,7 @@
     }
 
 
-<<<<<<< HEAD
-def _find_grid_mapping_var_name(ds: xr.Dataset, data_vars: Sequence[str]) -> str:
-=======
-def _get_at_coord_attrs() -> Dict[str, Any]:
+def _get_at_coord_attrs() -> dict[str, Any]:
     """Get standard attributes for azimuth_time coordinate."""
     return {
         "long_name": "azimuth time",
@@ -1569,7 +1545,7 @@
     }
 
 
-def _get_gr_coord_attrs() -> Dict[str, Any]:
+def _get_gr_coord_attrs() -> dict[str, Any]:
     """Get standard attributes for ground_range coordinate."""
     return {
         "long_name": "ground range distance",
@@ -1579,7 +1555,6 @@
 
 
 def _find_grid_mapping_var_name(ds: xr.Dataset, data_vars: List[Hashable]) -> str:
->>>>>>> 23db3048
     """Find the grid_mapping variable name from the dataset."""
     grid_mapping_var_name = ds.attrs.get("grid_mapping", None)
     if not grid_mapping_var_name and data_vars:
